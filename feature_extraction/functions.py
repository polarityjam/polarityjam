--- conflicted
+++ resolved
@@ -315,12 +315,9 @@
             single_cell_props.at[counter, "angle_rad"] = angle_rad
             single_cell_props.at[counter, "flow_alignment"] = np.sin(angle_rad)
             single_cell_props.at[counter, "angle_deg"] = 180.0*angle_rad/np.pi   
-<<<<<<< HEAD
 
         #rag.nodes["label"][feature_of_interest] = single_cell_props.at[counter, feature_of_interest]
         #counter += 1
-=======
-###
 
         f2a = single_cell_props.at[counter, parameters["feature_of_interest"]]
         foe = str(parameters["feature_of_interest"])
@@ -329,7 +326,6 @@
         print(f2a,parameters["feature_of_interest"],label,rag.nodes[label.astype('int')][foe])
         #print(nx.get_node_attributes(G,parameters["feature_of_interest"]))
         counter += 1
->>>>>>> 9b7c2bc8
 
     im_junction = img[:,:,int(parameters["channel_junction"])]
     im_marker = img[:,:,int(parameters["channel_expression_marker"])]
