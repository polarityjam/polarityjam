--- conflicted
+++ resolved
@@ -1,9 +1,6 @@
 import os
-<<<<<<< HEAD
 import sys
-=======
 import cmocean as cm
->>>>>>> 8131ed9a
 import yaml
 import cmocean # use the phase colormap it cyclical and perceptually uniform
 import skimage.io
@@ -330,16 +327,13 @@
             single_cell_props.at[counter, "angle_deg"] = 180.0*angle_rad/np.pi   
 ###
 
-<<<<<<< HEAD
         #rag.nodes["label"][feature_of_interest] = single_cell_props.at[counter, feature_of_interest]
-=======
         f2a = single_cell_props.at[counter, parameters["feature_of_interest"]]
         foe = str(parameters["feature_of_interest"])
         rag.nodes[label.astype('int')][foe] = f2a
         #nw.set_node_attributes(graph_nf, {label.astype('int'):f2a}, parameters["feature_of_interest"])
         print(f2a,parameters["feature_of_interest"],label,rag.nodes[label.astype('int')][foe])
         #print(nx.get_node_attributes(G,parameters["feature_of_interest"]))
->>>>>>> 8131ed9a
         counter += 1
 
     im_junction = img[:,:,int(parameters["channel_junction"])]
