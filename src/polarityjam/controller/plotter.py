"""Module for plotting the features."""
import json
import math
import os
from pathlib import Path
from typing import List, Optional, Union

import cmocean as cm
import matplotlib
import numpy as np
import pandas
import scipy.ndimage as ndi
from matplotlib import pyplot as plt
from shapely.geometry import LineString

from polarityjam.compute.shape import get_divisor_lines
from polarityjam.compute.statistics import compute_polarity_index
from polarityjam.model.collection import PropertiesCollection
from polarityjam.model.image import BioMedicalChannel
from polarityjam.model.masks import BioMedicalInstanceSegmentationMask, BioMedicalMask
from polarityjam.model.parameter import ImageParameter, PlotParameter
from polarityjam.polarityjam_logging import get_logger
from polarityjam.vizualization.plot import (
    add_colorbar,
    add_scalebar,
    add_title,
    add_vector,
    save_current_fig,
)


class Plotter:
    """Plotter class."""

    def __init__(self, params: PlotParameter):
        """Initialize Plotter."""
        self.params = params
        self.set_figure_dpi()

    def set_figure_dpi(self):
        """Set figure dpi."""
        matplotlib.rcParams["figure.dpi"] = self.params.dpi

    def _get_figure(self, n_subfigures: int):
        w, h = self.params.graphics_width, self.params.graphics_height
        fig, ax = plt.subplots(1, n_subfigures, figsize=(w * n_subfigures, h))
        plt.tight_layout()

        return fig, ax

    def _get_inlines(
        self,
        im_marker: BioMedicalChannel,
        cell_mask: BioMedicalInstanceSegmentationMask,
        nuclei_mask: BioMedicalInstanceSegmentationMask,
        single_cell_dataset: pandas.DataFrame,
    ) -> List[np.ndarray]:
        inlines_cell = BioMedicalInstanceSegmentationMask.empty(im_marker.data.shape)
        inlines_mem = np.zeros((im_marker.data.shape[0], im_marker.data.shape[1]))
        inlines_nuc = BioMedicalInstanceSegmentationMask.empty(im_marker.data.shape)

        for cell_label in single_cell_dataset["label"]:
            feature_row = single_cell_dataset.loc[
                single_cell_dataset["label"] == cell_label
            ]
            intensity_cell = feature_row["marker_mean_expression"].values[0]
            intensity_mem = feature_row["marker_mean_expression_mem"].values[0]

            intensity_nuc = None
            if nuclei_mask is not None:
                intensity_nuc = feature_row["marker_mean_expression_nuc"].values[0]

            single_cell_mask = cell_mask.get_single_instance_mask(cell_label)
            invert_outline_cell = (
                single_cell_mask.get_outline_from_mask(self.params.outline_width)
                .invert()
                .to_instance_mask()
            )
            single_cell_inlay_mask = single_cell_mask.overlay_instance_segmentation(
                invert_outline_cell
            )
            single_cell_inlay_intensity_mask = single_cell_inlay_mask.scalar_mult(
                intensity_cell
            )
            inlines_cell = inlines_cell.element_add(single_cell_inlay_intensity_mask)

            # membrane outline cannot be summed up on an empty mask, because outlines overlap.
            outline_mem = single_cell_mask.get_outline_from_mask(
                self.params.membrane_thickness
            )
            inlines_mem = np.where(
                np.logical_and(outline_mem.data, inlines_mem.data < intensity_mem),
                intensity_mem,
                inlines_mem.data,
            )

            # nuclei marker intensity
            if nuclei_mask is not None:
                single_nucleus_mask = nuclei_mask.get_single_instance_mask(cell_label)
                invert_outline_nuc = (
                    single_nucleus_mask.get_outline_from_mask(self.params.outline_width)
                    .invert()
                    .to_instance_mask()
                )
                single_nuc_inlay_mask = (
                    single_nucleus_mask.overlay_instance_segmentation(
                        invert_outline_nuc
                    )
                )
                single_nuc_inlay_intensity_mask = single_nuc_inlay_mask.scalar_mult(
                    intensity_nuc
                )
                inlines_nuc = inlines_nuc.element_add(single_nuc_inlay_intensity_mask)

        return [inlines_cell.data, inlines_mem, inlines_nuc.data]

    def _masked_cell_outlines(
        self,
        channel: BioMedicalChannel,
        instance_seg_mask: BioMedicalInstanceSegmentationMask,
    ) -> np.ndarray:
        # cell outlines
        outlines_cells = BioMedicalMask.empty(channel.data.shape)
        for cell_label in instance_seg_mask.get_labels():
            single_cell_mask = instance_seg_mask.get_single_instance_mask(cell_label)
            outline_cell = single_cell_mask.get_outline_from_mask(
                self.params.outline_width
            )
            outlines_cells = outlines_cells.operation(outline_cell, np.logical_or)

        outlines_cells_instance = outlines_cells.to_instance_mask(
            instance_label=1
        ).mask_background()
        # convert cell outlines to image
        # outlines_cells_rgba = outlines_cells.to_instance_mask()
        # outlines_cells_rgba_stack = np.dstack([outlines_cells_rgba.data] * 3)

        # mask background
        # outlines_cells_rgba_stack = np.ma.masked_where(
        #    outlines_cells_rgba_stack == outlines_cells_rgba.background_label, outlines_cells_rgba_stack
        # )

        return outlines_cells_instance.data

    def plot_channels(
        self,
        seg_img: np.ndarray,
        seg_img_params: ImageParameter,
        output_path: Union[str, Path],
        filename: Union[str, Path],
        close=False,
        cmap="Greys_r",
    ):
        """Plot the separate channels from the input image given, based on its parameters.

        Args:
            seg_img:
                numpy array of the image to plot
            seg_img_params:
                parameters of the image to plot
            output_path:
                path to the output directory where plots are saved
            filename:
                name of the file to save
            close:
                whether to close the figure after saving
            cmap:
                colormap to use for plotting. Default is "Greys_r"

        """
        get_logger().info("Plotting: input channels")

        filename, _ = os.path.splitext(os.path.basename(filename))

        # swap channels if channel last
        if seg_img.shape[0] > seg_img.shape[-1]:
            seg_img = np.einsum("ijk->kij", seg_img)

        channel_names, channels = self._get_available_channels(seg_img_params)

        fig, ax = self._get_figure(len(channels))

        if len(channels) == 1:
            # first channel
            ax.imshow(seg_img[:, :], cmap=cmap)
            add_title(
                ax, channel_names[0], seg_img[:, :], self.params.show_graphics_axis
            )
            axes = [ax]
        else:
            for i, c in enumerate(channels):
                ax[i].imshow(seg_img[c, :, :], cmap=cmap)
                add_title(
                    ax[i],
                    channel_names[i],
                    seg_img[c, :, :],
                    self.params.show_graphics_axis,
                )
            axes = ax

        self._finish_plot(
            fig,
            output_path,
            filename,
            "_channels",
            axes,
            seg_img_params.pixel_to_micron_ratio,
            close,
        )

        return fig, axes

    def _get_available_channels(self, seg_img_params):
        channels = []
        channel_names = []
        if (
            seg_img_params.channel_junction is not None
            and seg_img_params.channel_junction >= 0
        ):
            channels.append(seg_img_params.channel_junction)
            channel_names.append("junction channel")
        if (
            seg_img_params.channel_nucleus is not None
            and seg_img_params.channel_nucleus >= 0
        ):
            channels.append(seg_img_params.channel_nucleus)
            channel_names.append("nucleus channel")
        if (
            seg_img_params.channel_organelle is not None
            and seg_img_params.channel_organelle >= 0
        ):
            channels.append(seg_img_params.channel_organelle)
            channel_names.append("organelle channel")
        if (
            seg_img_params.channel_expression_marker is not None
            and seg_img_params.channel_expression_marker >= 0
        ):
            channels.append(seg_img_params.channel_expression_marker)
            channel_names.append("expression marker channel")
        return channel_names, channels

    def plot_mask(
        self,
        mask: np.ndarray,
        seg_img: np.ndarray,
        seg_img_params: ImageParameter,
        output_path: Union[str, Path],
        filename: Union[str, Path],
        mask_nuclei: Optional[np.ndarray] = None,
        mask_golgi: Optional[np.ndarray] = None,
        close: bool = False,
        cmap="Greys_r",
    ):
        """Plot the segmentation mask, together with the separate channels from the input image.

        Args:
            mask:
                numpy array of the mask to plot
            seg_img:
                numpy array of the image to plot
            seg_img_params:
                parameters of the image to plot
            output_path:
                path to the output directory where plots are saved
            filename:
                name of the file to save
            mask_nuclei:
                numpy array of the nuclei mask to plot. If None, no nuclei mask is plotted.
            mask_golgi:
                numpy array of the golgi mask to plot. If None, no golgi mask is plotted.
            close:
                whether to close the figure after saving
            cmap:
                colormap to use for plotting. Default is "Greys_r"

        """
        get_logger().info("Plotting: segmentation masks")

        filename, _ = os.path.splitext(os.path.basename(filename))

        mask_ = self._rand_labels(mask)

        # ignore background
        mask_ = np.where(mask > 0, mask_, np.nan)
        mask_nuclei_ = None

        if mask_nuclei is not None:
            mask_nuclei_ = self._rand_labels(mask_nuclei)

            # ignore background
            mask_nuclei_ = np.where(mask_nuclei > 0, mask_nuclei_, np.nan)

        # swap channels if channel last
        if seg_img.shape[0] > seg_img.shape[-1]:
            seg_img = np.einsum("ijc->cij", seg_img)

        channel_names, channels = self._get_available_channels(seg_img_params)

        num_fig = len(channels)
        num_fig = num_fig + 2 if mask_nuclei is not None else num_fig + 1

        if mask_golgi is not None:
            num_fig = num_fig + 1

        indx_nuc = num_fig - 1

        fig, ax = self._get_figure(num_fig)

        # show channels
        for i, c in enumerate(channels):
            # expand dim
            seg_img = (
                np.expand_dims(seg_img, axis=0) if len(seg_img.shape) == 2 else seg_img
            )
            ax[i].imshow(seg_img[c, :, :], cmap=cmap)
            add_title(
                ax[i],
                channel_names[i],
                seg_img[c, :, :],
                self.params.show_graphics_axis,
            )

        # show mask
        ax[len(channels)].imshow(seg_img[seg_img_params.channel_junction, :, :])
        ax[len(channels)].imshow(
            mask_, cmap=plt.cm.gist_rainbow, alpha=self.params.alpha
        )
        add_title(
            ax[len(channels)],
            "segmentation",
            seg_img[seg_img_params.channel_junction, :, :],
            self.params.show_graphics_axis,
        )

        # show nuclei mask
        if mask_nuclei is not None and seg_img_params.channel_nucleus != -1:
            ax[indx_nuc].imshow(
                seg_img[seg_img_params.channel_nucleus, :, :], cmap=cmap
            )
            ax[indx_nuc].imshow(
                mask_nuclei_, cmap=plt.cm.gist_rainbow, alpha=self.params.alpha
            )
            add_title(
                ax[indx_nuc],
                "segmentation nuclei",
                seg_img[seg_img_params.channel_nucleus, :, :],
                self.params.show_graphics_axis,
            )

        # show golgi mask
        if mask_golgi is not None and seg_img_params.channel_organelle != -1:
            ax[-1].imshow(seg_img[seg_img_params.channel_organelle, :, :], cmap=cmap)
            ax[-1].imshow(mask_golgi, cmap=plt.cm.gist_rainbow, alpha=self.params.alpha)
            add_title(
                ax[-1],
                "segmentation golgi",
                seg_img[seg_img_params.channel_organelle, :, :],
                self.params.show_graphics_axis,
            )

        self._finish_plot(
            fig,
            output_path,
            filename,
            "_segmentation",
            ax,
            seg_img_params.pixel_to_micron_ratio,
            close,
        )

        return fig, ax

    def plot_organelle_polarity(
        self, collection: PropertiesCollection, img_name: str, close: bool = False
    ):
        """Plot the organelle polarity of a specific image in the collection.

        Args:
            collection:
                The collection containing the features
            img_name:
                The name of the image to plot
            close:
                whether to close the figure after saving

        """
        img = collection.get_image_by_img_name(img_name)
        assert img.segmentation is not None, "Segmentation is not available"
        assert img.junction is not None, "Junctions channel not available"
        assert img.nucleus is not None, "Nuclei channel not available"

        im_junction = img.junction.data
        con_inst_seg_mask = img.segmentation.segmentation_mask_connected
        inst_nuclei_mask = img.segmentation.segmentation_mask_nuclei
        inst_organelle_mask = img.segmentation.segmentation_mask_organelle

        pixel_to_micron_ratio = img.img_params.pixel_to_micron_ratio
        r_params = collection.get_runtime_params_by_img_name(img_name)
        cue_direction = r_params.cue_direction

        get_logger().info("Plotting: organelle polarity")

        fig, ax = self._get_figure(1)

        # resources image
        ax.imshow(im_junction, cmap=plt.cm.gray, alpha=1.0)

        # determine polarity_angle
        polarity_angle_vec = collection.get_properties_by_img_name(img_name)[
            "organelle_orientation_deg"
        ].values
        polarity_angle = con_inst_seg_mask.relabel(polarity_angle_vec)

        # plot polarity angle
        cax = ax.imshow(
            polarity_angle.mask_background().data,
            cmap=cm.cm.phase,
            vmin=0,
            vmax=360,
            alpha=self.params.alpha,
        )
        color_bar = fig.colorbar(cax, ax=ax, shrink=0.3)  # , extend='both')
        color_bar.set_label("polarity angle")
        color_bar.ax.set_yticks([0, 90, 180, 270, 360])

        # plot differently colored organelle (red) and nuclei (blue)
        zero = np.zeros((im_junction.shape[0], im_junction.shape[1]))
        rgba_organelle = np.dstack(
            (
                inst_organelle_mask.to_semantic_mask().data,
                zero,
                zero,
                inst_organelle_mask.to_semantic_mask().data,
            )
        )
        rgba_nuclei = np.dstack(
            (
                zero,
                zero,
                inst_nuclei_mask.to_semantic_mask().data,
                inst_nuclei_mask.to_semantic_mask().data,
            )
        )
        ax.imshow(rgba_nuclei)
        ax.imshow(rgba_organelle)

        # plot polarity vector
        for _, row in collection.get_properties_by_img_name(img_name).iterrows():
            add_vector(
                ax,
                row["nuc_X"],
                row["nuc_Y"],
                row["organelle_X"],
                row["organelle_Y"],
                self.params.marker_size,
                self.params.font_color,
            )
            if self.params.show_polarity_angles:
                ax.text(
                    row["cell_X"],
                    row["cell_Y"],
                    str(int(np.round(row["organelle_orientation_deg"], 0))),
                    color=self.params.font_color,
                    fontsize=self.params.fontsize_text_annotations,
                )

        plot_title = "organelle polarity"
<<<<<<< HEAD
        if self.params.show_statistics:
            angles = np.array(collection.get_properties_by_img_name(img_name)["organelle_orientation_rad"])
            cue_direction_rad = np.deg2rad(cue_direction)
            alpha_m, R, c = compute_polarity_index(angles, cue_direction=cue_direction_rad, stats_mode='directional')
            plot_title += "\n N: " + str(len(angles)) + ", "
            plot_title += "mean angle: " + str(np.round(alpha_m, 2)) + "°, "
=======

        if self.params.plot_statistics:
            angles = np.array(
                collection.get_properties_by_img_name(img_name)[
                    "organelle_orientation_rad"
                ]
            )
            alpha_m, R, c = compute_polarity_index(
                angles, cue_direction=cue_direction, stats_mode="directional"
            )
            plot_title += "\n mean angle: " + str(np.round(alpha_m, 2)) + "°, "
>>>>>>> 3cf629bb
            plot_title += "PI: " + str(np.round(R, 2)) + ","
            plot_title += "\n polarity cue: " + str(np.round(cue_direction, 2)) + "°, "
            plot_title += "c: " + str(np.round(c, 2)) + ", "
            plot_title += "V: " + str(np.round(R * c, 2))

        # show cell outlines
        ax.imshow(
            self._masked_cell_outlines(img.junction, con_inst_seg_mask),
            alpha=self.params.alpha_cell_outline,
            cmap="gray_r",
        )

        # set title and ax limits
        add_title(
            ax,
            plot_title,
            im_junction,
            self.params.show_graphics_axis,
        )

        self._finish_plot(
            fig,
            collection.get_out_path_by_name(img_name),
            img_name,
            "_nuclei_organelle_vector",
            [ax],
            pixel_to_micron_ratio,
            close,
            polarity_angle,
        )

        return fig, [ax]

    def plot_nuc_displacement_orientation(
        self, collection: PropertiesCollection, img_name: str, close: bool = False
    ):
        """Plot the nucleus displacement orientation of a specific image in the collection.

        Args:
            collection:
                The collection containing the features
            img_name:
                The name of the image to plot
            close:
                whether to close the figure after saving

        """
        img = collection.get_image_by_img_name(img_name)
        assert img.segmentation is not None, "Segmentation is not available"
        assert img.junction is not None, "Junctions channel not available"
        assert img.nucleus is not None, "Nuclei channel not available"

        pixel_to_micron_ratio = img.img_params.pixel_to_micron_ratio
        r_params = collection.get_runtime_params_by_img_name(img_name)
        cue_direction = r_params.cue_direction

        get_logger().info("Plotting: marker nucleus polarity")

        # figure and axes
        fig, ax = self._get_figure(1)

        # resources image
        ax.imshow(img.junction.data, cmap=plt.cm.gray, alpha=1.0)

        # determine nucleus polarity_angle
        nuc_polarity_angle_vec = collection.get_properties_by_img_name(img_name)[
            "nuc_displacement_orientation_deg"
        ].values
        nuc_polarity_angle = img.segmentation.segmentation_mask_connected.relabel(
            nuc_polarity_angle_vec
        )

        # plot polarity angle
        cax = ax.imshow(
            nuc_polarity_angle.mask_background().data,
            cmap=cm.cm.phase,
            vmin=0,
            vmax=360,
            alpha=self.params.alpha,
        )
        color_bar = fig.colorbar(cax, ax=ax, shrink=0.3)  # , extend='both')
        color_bar.set_label("polarity angle")
        color_bar.ax.set_yticks([0, 90, 180, 270, 360])

        nuclei_mask = img.segmentation.segmentation_mask_nuclei.to_semantic_mask()

        # plot nuclei (blue)
        zero = np.zeros((img.junction.data.shape[0], img.junction.data.shape[1]))
        rgba_nuclei = np.dstack((zero, zero, nuclei_mask.data, nuclei_mask.data))
        ax.imshow(rgba_nuclei)

        # plot polarity vector
        for _, row in collection.get_properties_by_img_name(img_name).iterrows():
            add_vector(
                ax,
                row["cell_X"],
                row["cell_Y"],
                row["nuc_X"],
                row["nuc_Y"],
                self.params.marker_size,
                self.params.font_color,
            )
            if self.params.show_polarity_angles:
                ax.text(
                    row["nuc_X"],
                    row["nuc_Y"],
                    str(int(np.round(row["nuc_displacement_orientation_deg"], 0))),
                    color=self.params.font_color,
                    fontsize=self.params.fontsize_text_annotations,
                )

        plot_title = "nucleus displacement orientation"
<<<<<<< HEAD
        if self.params.show_statistics:
            angles = np.array(collection.get_properties_by_img_name(img_name)["nuc_displacement_orientation_rad"])
            cue_direction_rad = np.deg2rad(cue_direction)
            alpha_m, R, c = compute_polarity_index(angles, cue_direction=cue_direction_rad, stats_mode='directional')
            plot_title += "\n N: " + str(len(angles)) + ", "
            plot_title += "mean angle: " + str(np.round(alpha_m, 2)) + "°, "
=======
        if self.params.plot_statistics:
            angles = np.array(
                collection.get_properties_by_img_name(img_name)[
                    "nuc_displacement_orientation_rad"
                ]
            )
            alpha_m, R, c = compute_polarity_index(
                angles, cue_direction=cue_direction, stats_mode="directional"
            )
            plot_title += "\n mean angle: " + str(np.round(alpha_m, 2)) + "°, "
>>>>>>> 3cf629bb
            plot_title += "PI: " + str(np.round(R, 2)) + ","
            plot_title += "\n polarity cue: " + str(np.round(cue_direction, 2)) + "°, "
            plot_title += "c: " + str(np.round(c, 2)) + ", "
            plot_title += "V: " + str(np.round(R * c, 2))

        # show cell outlines
        ax.imshow(
            self._masked_cell_outlines(
                img.junction, img.segmentation.segmentation_mask_connected
            ),
            alpha=self.params.alpha_cell_outline,
            cmap="gray_r",
        )

        # set title and ax limits
        add_title(
            ax,
            plot_title,
            img.junction.data,
            self.params.show_graphics_axis,
        )

        self._finish_plot(
            fig,
            collection.get_out_path_by_name(img_name),
            img_name,
            "_nucleus_displacement_orientation",
            [ax],
            pixel_to_micron_ratio,
            close,
            nuc_polarity_angle,
        )

        return fig, [ax]

    def plot_marker_expression(
        self, collection: PropertiesCollection, img_name: str, close: bool = False
    ):
        """Plot the marker expression of a specific image in the collection.

        Args:
            collection:
                The collection containing the features
            img_name:
                The name of the image to plot
            close:
                whether to close the figure after saving

        """
        img = collection.get_image_by_img_name(img_name)
        assert img.segmentation is not None, "Segmentation is not available"
        assert img.marker is not None, "Marker channel not available"
        assert img.junction is not None, "Junctions channel not available"

        im_marker = img.marker
        cell_mask = img.segmentation.segmentation_mask_connected
        single_cell_dataset = collection.dataset.loc[
            collection.dataset["filename"] == img_name
        ]

        nuclei_mask = None
        if img.has_nuclei():
            nuclei_mask = img.segmentation.segmentation_mask_nuclei

        pixel_to_micron_ratio = img.img_params.pixel_to_micron_ratio

        get_logger().info("Plotting: marker expression")
        # figure and axes
        number_sub_figs = 2  # mean intensity cell, mean intensity membrane
        if nuclei_mask is not None:
            number_sub_figs = 3  # (optional) mean intensity nucleus

        fig, ax = self._get_figure(number_sub_figs)

        # plot marker intensity for all subplots
        for i in range(number_sub_figs):
            ax[i].imshow(im_marker.data, cmap=plt.cm.gray, alpha=1.0)

        outlines_cell, outlines_mem, outlines_nuc = self._get_inlines(
            im_marker, cell_mask, nuclei_mask, single_cell_dataset
        )

        # cell and membrane outline
        outlines_cell_ = np.where(outlines_cell > 0, outlines_cell, np.nan)
        cax_1 = ax[0].imshow(outlines_cell_, plt.cm.bwr, alpha=self.params.alpha)

        outlines_mem_ = np.where(outlines_mem > 0, outlines_mem, np.nan)
        cax_2 = ax[1].imshow(outlines_mem_, plt.cm.bwr, alpha=self.params.alpha)

        # nuclei marker intensity
        cax_3 = None
        outlines_nuc_ = None
        if nuclei_mask is not None:
            outlines_nuc_ = np.where(outlines_nuc > 0, outlines_nuc, np.nan)
            cax_3 = ax[2].imshow(
                outlines_nuc_, plt.cm.bwr, alpha=self.params.alpha
            )  # always last axis

        # colorbar for cell
        yticks_cell = [
            np.nanmin(outlines_cell_),
            np.nanmax(
                outlines_cell_,
            ),
        ]
        add_colorbar(fig, cax_1, ax[0], yticks_cell, "intensity cell")

        # colorbar for membrane
        yticks_mem = [
            np.nanmin(outlines_mem_),
            np.nanmax(
                outlines_mem_,
            ),
        ]
        add_colorbar(fig, cax_2, ax[1], yticks_mem, "intensity membrane")

        # colorbar for nucleus
        if nuclei_mask is not None:
            yticks_nuc = [np.nanmin(outlines_nuc_), np.nanmax(outlines_nuc_)]
            add_colorbar(fig, cax_3, ax[2], yticks_nuc, "intensity nucleus")

        # plot mean expression value of cell and membrane as text
        for _, row in single_cell_dataset.iterrows():
            ax[0].text(
                row["cell_X"],
                row["cell_Y"],
                str(np.round(row["marker_mean_expression"], 1)),
                color=self.params.font_color,
                fontsize=self.params.fontsize_text_annotations,
            )
            ax[1].text(
                row["cell_X"],
                row["cell_Y"],
                str(np.round(row["marker_mean_expression_mem"], 1)),
                color=self.params.font_color,
                fontsize=self.params.fontsize_text_annotations,
            )
            if nuclei_mask is not None:
                ax[2].text(
                    row["nuc_X"],
                    row["nuc_Y"],
                    str(np.round(row["marker_mean_expression_nuc"], 1)),
                    color=self.params.font_color,
                    fontsize=self.params.fontsize_text_annotations,
                )

        # set title
        axes = [ax[0], ax[1]]
        add_title(
            ax[0],
            "marker mean intensity cell",
            im_marker.data,
            self.params.show_graphics_axis,
        )
        add_title(
            ax[1],
            "marker mean intensity membrane",
            im_marker.data,
            self.params.show_graphics_axis,
        )
        if nuclei_mask is not None:
            add_title(
                ax[2],
                "marker mean intensity nucleus",
                im_marker.data,
                self.params.show_graphics_axis,
            )
            axes = [ax[0], ax[1], ax[2]]

        # show cell outlines
        ax[0].imshow(
            self._masked_cell_outlines(img.junction, cell_mask),
            alpha=self.params.alpha_cell_outline,
            cmap="gray_r",
        )
        if nuclei_mask is not None:
            # show cell outlines
            ax[2].imshow(
                self._masked_cell_outlines(img.junction, cell_mask),
                alpha=self.params.alpha_cell_outline,
                cmap="gray_r",
            )

        self._finish_plot(
            fig,
            collection.get_out_path_by_name(img_name),
            img_name,
            "_marker_expression",
            axes,
            pixel_to_micron_ratio,
            close,
        )

        return fig, axes

    def plot_marker_polarity(
        self, collection: PropertiesCollection, img_name: str, close: bool = False
    ):
        """Plot the marker polarity of a specific image in the collection.

        Args:
            collection:
                The collection containing the features
            img_name:
                The name of the image to plot
            close:
                whether to close the figure after saving

        """
        img = collection.get_image_by_img_name(img_name)
        assert img.segmentation is not None, "Segmentation is not available"
        assert img.marker is not None, "Marker channel not available"

        im_marker = img.marker
        cell_mask = img.segmentation.segmentation_mask_connected

        pixel_to_micron_ratio = img.img_params.pixel_to_micron_ratio
        r_params = collection.get_runtime_params_by_img_name(img_name)
        cue_direction = r_params.cue_direction

        get_logger().info("Plotting: marker polarity")

        # figure and axes
        fig, ax = self._get_figure(1)

        # plot marker intensity
        im_marker_ = ndi.gaussian_filter(im_marker.data, sigma=1)
        cax = ax.imshow(im_marker_, cmap=plt.cm.gray, alpha=1.0)

        # nanmin = np.nanpercentile(im_marker_,10)
        # nanmax = np.nanpercentile(im_marker_,90)

        # nanmin = np.nanmin(im_marker_)
        # nanmax = np.nanmax(im_marker_)
        # yticks = [nanmin, np.round(nanmin + (nanmax - nanmin) / 2, 1), nanmax]
        # add_colorbar(fig, cax, ax, yticks, "marker intensity")

        # determine marker polarity_angle and show cells in colors
        marker_polarity_orientation_deg_vec = collection.get_properties_by_img_name(
            img_name
        )["marker_centroid_orientation_deg"].values
        marker_polarity_angle = cell_mask.relabel(marker_polarity_orientation_deg_vec)

        # plot polarity angle
        cax = ax.imshow(
            marker_polarity_angle.mask_background().data,
            cmap=cm.cm.phase,
            vmin=0,
            vmax=360,
            alpha=self.params.alpha,
        )
        color_bar = fig.colorbar(cax, ax=ax, shrink=0.3)  # , extend='both')
        color_bar.set_label("polarity angle")
        color_bar.ax.set_yticks([0, 90, 180, 270, 360])

        # add all polarity vectors
        for _, row in collection.get_properties_by_img_name(img_name).iterrows():
            add_vector(
                ax,
                row["cell_X"],
                row["cell_Y"],
                row["marker_centroid_X"],
                row["marker_centroid_Y"],
                self.params.marker_size,
                self.params.font_color,
            )
            if self.params.show_polarity_angles:
                ax.text(
                    row["cell_X"],
                    row["cell_Y"],
                    str(int(np.round(row["marker_centroid_orientation_deg"], 0))),
                    color=self.params.font_color,
                    fontsize=self.params.fontsize_text_annotations,
                )

        plot_title = "marker polarity"
<<<<<<< HEAD
        if self.params.show_statistics:
            angles = np.array(collection.get_properties_by_img_name(img_name)["marker_centroid_orientation_rad"])
            cue_direction_rad = np.deg2rad(cue_direction)
            alpha_m, R, c = compute_polarity_index(angles, cue_direction=cue_direction_rad, stats_mode='directional')
            #plot_title += "\n mean \u03B1: " + str(np.round(alpha_m, 2)) + "°, "
            plot_title += "\n N: " + str(len(angles)) + ", "
            plot_title += "mean angle: " + str(np.round(alpha_m, 2)) + "°, "
=======
        if self.params.plot_statistics:
            angles = np.array(
                collection.get_properties_by_img_name(img_name)[
                    "marker_centroid_orientation_rad"
                ]
            )
            alpha_m, R, c = compute_polarity_index(
                angles, cue_direction=r_params.cue_direction, stats_mode="directional"
            )
            # plot_title += "\n mean \u03B1: " + str(np.round(alpha_m, 2)) + "°, "
            plot_title += "\n mean angle: " + str(np.round(alpha_m, 2)) + "°, "
>>>>>>> 3cf629bb
            plot_title += "PI: " + str(np.round(R, 2)) + ","
            plot_title += "\n polarity cue: " + str(np.round(alpha_m, 2)) + "°, "
            plot_title += "c: " + str(np.round(c, 2)) + ", "
            plot_title += "V: " + str(np.round(R * c, 2))

        # show cell outlines
        ax.imshow(
            self._masked_cell_outlines(im_marker, cell_mask),
            alpha=self.params.alpha_cell_outline,
            cmap="gray_r",
        )

        add_title(ax, plot_title, im_marker.data, self.params.show_graphics_axis)

        self._finish_plot(
            fig,
            collection.get_out_path_by_name(img_name),
            img_name,
            "_marker_polarity",
            [ax],
            pixel_to_micron_ratio,
            close,
        )

        return fig, [ax]

    def plot_marker_nucleus_orientation(
        self, collection: PropertiesCollection, img_name: str, close: bool = False
    ):
        """Plot the marker polarity of a specific image in the collection.

        Args:
            collection:
                the collection containing the features
            img_name:
                the name of the image to plot
            close:
                whether to close the figure after saving

        """
        img = collection.get_image_by_img_name(img_name)
        assert img.segmentation is not None, "Segmentation is not available"
        assert (
            img.segmentation.segmentation_mask_nuclei is not None
        ), "Nuclei segmentation not available"
        assert img.junction is not None, "Junction channel not available"
        assert img.nucleus is not None, "Nuclei channel not available"
        assert img.marker is not None, "Marker channel not available"

        im_junction = img.junction.data
        segmentation_mask = img.segmentation.segmentation_mask_connected
        inst_nuclei_mask = img.segmentation.segmentation_mask_nuclei

        pixel_to_micron_ratio = img.img_params.pixel_to_micron_ratio
        r_params = collection.get_runtime_params_by_img_name(img_name)
        cue_direction = r_params.cue_direction

        get_logger().info("Plotting: marker nucleus polarity")

        # figure and axes
        fig, ax = self._get_figure(1)

        # resources image
        ax.imshow(img.marker.data, cmap=plt.cm.gray, alpha=1.0)

        # determine nucleus polarity_angle
        marker_nucleus_orientation_deg_vec = collection.get_properties_by_img_name(
            img_name
        )["marker_nucleus_orientation_deg"].values
        nuc_polarity_angle = segmentation_mask.relabel(
            marker_nucleus_orientation_deg_vec
        )

        # plot polarity angle
        cax = ax.imshow(
            nuc_polarity_angle.mask_background().data,
            cmap=cm.cm.phase,
            vmin=0,
            vmax=360,
            alpha=self.params.alpha,
        )
        color_bar = fig.colorbar(cax, ax=ax, shrink=0.3)  # , extend='both')
        color_bar.set_label("polarity angle")
        color_bar.ax.set_yticks([0, 90, 180, 270, 360])

        # plot nuclei (blue)
        zero = np.zeros((im_junction.shape[0], im_junction.shape[1]))
        rgba_nuclei = np.dstack(
            (
                zero,
                zero,
                inst_nuclei_mask.to_semantic_mask().data,
                inst_nuclei_mask.to_semantic_mask().data,
            )
        )
        ax.imshow(rgba_nuclei)

        # plot polarity vector
        for _, row in collection.get_properties_by_img_name(img_name).iterrows():
            add_vector(
                ax,
                row["nuc_X"],
                row["nuc_Y"],
                row["marker_centroid_X"],
                row["marker_centroid_Y"],
                self.params.marker_size,
                self.params.font_color,
            )
            if self.params.show_polarity_angles:
                ax.text(
                    row["nuc_X"],
                    row["nuc_Y"],
                    str(int(np.round(row["marker_nucleus_orientation_deg"], 0))),
                    color=self.params.font_color,
                    fontsize=self.params.fontsize_text_annotations,
                )

        plot_title = "marker nucleus orientation"
<<<<<<< HEAD
        if self.params.show_statistics:
            angles = np.array(collection.get_properties_by_img_name(img_name)["marker_nucleus_orientation_rad"])
            cue_direction_rad = np.deg2rad(cue_direction)
            alpha_m, R, c = compute_polarity_index(angles, cue_direction=cue_direction_rad, stats_mode='directional')
            #plot_title += "\n mean \u03B1: " + str(np.round(alpha_m, 2)) + "°, "
            plot_title += "\n N: " + str(len(angles)) + ", "
            plot_title += "mean angle: " + str(np.round(alpha_m, 2)) + "°, "
=======
        if self.params.plot_statistics:
            angles = np.array(
                collection.get_properties_by_img_name(img_name)[
                    "marker_nucleus_orientation_rad"
                ]
            )
            alpha_m, R, c = compute_polarity_index(
                angles, cue_direction=cue_direction, stats_mode="directional"
            )
            # plot_title += "\n mean \u03B1: " + str(np.round(alpha_m, 2)) + "°, "
            plot_title += "\n mean angle: " + str(np.round(alpha_m, 2)) + "°, "
>>>>>>> 3cf629bb
            plot_title += "PI: " + str(np.round(R, 2)) + ","
            plot_title += "\n polarity cue: " + str(np.round(cue_direction, 2)) + "°, "
            plot_title += "c: " + str(np.round(c, 2)) + ", "
            plot_title += "V: " + str(np.round(R * c, 2))

        # show cell outlines
        ax.imshow(
            self._masked_cell_outlines(img.junction, segmentation_mask),
            alpha=self.params.alpha_cell_outline,
            cmap="gray_r",
        )

        # set title and ax limits
        add_title(
            ax,
            plot_title,
            im_junction,
            self.params.show_graphics_axis,
        )

        self._finish_plot(
            fig,
            collection.get_out_path_by_name(img_name),
            img_name,
            "_marker_nucleus_orientation",
            [ax],
            pixel_to_micron_ratio,
            close,
            nuc_polarity_angle,
        )

        return fig, [ax]

    def plot_junction_polarity(
        self, collection: PropertiesCollection, img_name: str, close: bool = False
    ):
        """Plot the junction polarity of a specific image in the collection.

        Args:
            collection:
                The collection containing the features
            img_name:
                The name of the image to plot
            close:
                whether to close the figure after saving

        """
        img = collection.get_image_by_img_name(img_name)
        assert img.segmentation is not None, "Segmentation is not available"
        assert img.junction is not None, "Junction channel not available"

        im_junction = img.junction
        cell_mask = img.segmentation.segmentation_mask_connected

        pixel_to_micron_ratio = img.img_params.pixel_to_micron_ratio
        collection.get_runtime_params_by_img_name(img_name)

        get_logger().info("Plotting: junction polarity")

        # figure and axes
        fig, ax = self._get_figure(1)

        # plot marker intensity
        ax.imshow(im_junction.data, cmap=plt.cm.gray, alpha=1.0)

        # determine polarity_angle
        polarity_angle_vec = collection.get_properties_by_img_name(img_name)[
            "junction_centroid_orientation_deg"
        ].values
        polarity_angle = cell_mask.relabel(polarity_angle_vec)

        # plot polarity angle
        cax = ax.imshow(
            polarity_angle.mask_background().data,
            cmap=cm.cm.phase,
            vmin=0,
            vmax=360,
            alpha=self.params.alpha,
        )
        color_bar = fig.colorbar(cax, ax=ax, shrink=0.3)  # , extend='both')
        color_bar.set_label("polarity angle")
        color_bar.ax.set_yticks([0, 90, 180, 270, 360])

        # add all polarity vectors
        for _, row in collection.get_properties_by_img_name(img_name).iterrows():
            add_vector(
                ax,
                row["cell_X"],
                row["cell_Y"],
                row["junction_centroid_X"],
                row["junction_centroid_Y"],
                self.params.marker_size,
                self.params.font_color,
            )
            if self.params.show_polarity_angles:
                ax.text(
                    row["cell_X"],
                    row["cell_Y"],
                    str(int(np.round(row["junction_centroid_orientation_deg"], 0))),
                    color=self.params.font_color,
                    fontsize=self.params.fontsize_text_annotations,
                )

        plot_title = "junction polarity"
<<<<<<< HEAD
        #if self.params.show_statistics:
=======
        # if self.params.plot_statistics:
>>>>>>> 3cf629bb
        #    angles = np.array(collection.get_properties_by_img_name(img_name)["junction_polarity_rad"])
        #    alpha_m, R, c = compute_polarity_index(
        #        angles, cue_direction=r_params.cue_direction, stats_mode='directional'
        #    )
        #    plot_title += "\n mean \u03B1: " + str(np.round(alpha_m, 2)) + "°, "
        #    plot_title += "PI: " + str(np.round(R, 2)) + ","
        #    plot_title += "\n c: " + str(np.round(c, 2))
        #    plot_title += ", V: " + str(np.round(R * c, 2))

        # show cell outlines
        ax.imshow(
            self._masked_cell_outlines(im_junction, cell_mask),
            alpha=self.params.alpha_cell_outline,
            cmap="gray_r",
        )

        add_title(ax, plot_title, im_junction.data, self.params.show_graphics_axis)

        self._finish_plot(
            fig,
            collection.get_out_path_by_name(img_name),
            img_name,
            "_junction_polarity",
            [ax],
            pixel_to_micron_ratio,
            close,
        )

        return fig, [ax]

    def plot_corners(
        self, collection: PropertiesCollection, img_name: str, close: bool = False
    ):
        """Plot the corners of a specific image in the collection.

        Args:
            collection:
                The collection containing the features
            img_name:
                The name of the image to plot
            close:
                whether to close the figure after saving

        """
        fig, ax = self._get_figure(1)

        img = collection.get_image_by_img_name(img_name)
        assert img.segmentation is not None, "Segmentation is not available"
        assert img.junction is not None, "Junction channel not available"

        pixel_to_micron_ratio = img.img_params.pixel_to_micron_ratio

        # plot marker intensity
        im_junction = img.junction
        cell_mask = img.segmentation.segmentation_mask_connected

        ax.imshow(im_junction.data, cmap=plt.cm.gray, alpha=1.0)

        for _, row in collection.dataset.loc[
            collection.dataset["filename"] == img_name
        ].iterrows():
            plt.scatter(
                np.array(json.loads(row["cell_corner_points"]))[:, 0],
                np.array(json.loads(row["cell_corner_points"]))[:, 1],
                [4] * len(np.array(json.loads(row["cell_corner_points"]))[:, 1]),
            )

        ax.imshow(
            self._masked_cell_outlines(im_junction, cell_mask),
            alpha=self.params.alpha_cell_outline,
            cmap="gray_r",
        )

        add_title(ax, "cell corners", im_junction.data, self.params.show_graphics_axis)

        self._finish_plot(
            fig,
            collection.get_out_path_by_name(img_name),
            img_name,
            "_cell_corners",
            [ax],
            pixel_to_micron_ratio,
            close,
        )

        return fig, [ax]

    def plot_eccentricity(
        self, collection: PropertiesCollection, img_name: str, close: bool = False
    ):
        """Plot the eccentricity of a specific image in the collection.

        Args:
            collection:
                The collection containing the features
            img_name:
                The name of the image to plot
            close:
                whether to close the figure after saving

        """
        img = collection.get_image_by_img_name(img_name)
        assert img.segmentation is not None, "Segmentation is not available"
        assert img.junction is not None, "Junction channel not available"

        im_junction = img.junction
        segmentation_mask = img.segmentation.segmentation_mask_connected
        inst_nuclei_mask = None
        if img.has_nuclei():
            assert (
                img.segmentation.segmentation_mask_nuclei is not None
            ), "Nuclei segmentation not available"
            inst_nuclei_mask = img.segmentation.segmentation_mask_nuclei

        pixel_to_micron_ratio = img.img_params.pixel_to_micron_ratio

        get_logger().info("Plotting: eccentricity")

        # figure and axes
        number_sub_figs = 1
        if inst_nuclei_mask is not None:
            number_sub_figs = 2

        fig, ax = self._get_figure(number_sub_figs)

        # get cell_eccentricity
        cell_eccentricity_vec = collection.get_properties_by_img_name(img_name)[
            "cell_eccentricity"
        ].values
        cell_eccentricity = segmentation_mask.relabel(cell_eccentricity_vec)

        # add cell (and nuclei) eccentricity to the figure
        if inst_nuclei_mask is not None:
            Plotter._add_cell_circularity(
                fig, ax[0], im_junction, cell_eccentricity, self.params.alpha
            )
            # get nuclei eccentricity
            nuclei_eccentricity_vec = collection.get_properties_by_img_name(img_name)[
                "nuc_eccentricity"
            ].values
            nuclei_eccentricity = inst_nuclei_mask.relabel(nuclei_eccentricity_vec)

            get_logger().info(
                "Maximal nuclei eccentricity: %s"
                % str(np.max(nuclei_eccentricity.data))
            )
            get_logger().info(
                "Minimal nuclei eccentricity: %s"
                % str(np.min(nuclei_eccentricity.data))
            )

            Plotter._add_nuclei_circularity(
                fig, ax[1], im_junction, nuclei_eccentricity, self.params.alpha
            )

        else:
            Plotter._add_cell_circularity(
                fig, ax, im_junction, cell_eccentricity, self.params.alpha
            )

        # plot major and minor axis
        for _, row in collection.get_properties_by_img_name(img_name).iterrows():
            if inst_nuclei_mask is not None:
                # plot orientation degree
                Plotter._add_single_cell_major_minor_axis(
                    ax[0],
                    row["cell_X"],
                    row["cell_Y"],
                    row["cell_shape_orientation_rad"],
                    row["cell_major_axis_length"],
                    row["cell_minor_axis_length"],
                    row["cell_eccentricity"],
                    self.params.fontsize_text_annotations,
                    self.params.font_color,
                    self.params.marker_size,
                )

                # plot orientation degree nucleus
                Plotter._add_single_cell_major_minor_axis(
                    ax[1],
                    row["nuc_X"],
                    row["nuc_Y"],
                    row["nuc_shape_orientation_rad"],
                    row["nuc_major_axis_length"],
                    row["nuc_minor_axis_length"],
                    row["nuc_eccentricity"],
                    self.params.fontsize_text_annotations,
                    self.params.font_color,
                    self.params.marker_size,
                )
            else:
                Plotter._add_single_cell_major_minor_axis(
                    ax,
                    row["cell_X"],
                    row["cell_Y"],
                    row["cell_shape_orientation_rad"],
                    row["cell_major_axis_length"],
                    row["cell_minor_axis_length"],
                    row["cell_eccentricity"],
                    self.params.fontsize_text_annotations,
                    self.params.font_color,
                    self.params.marker_size,
                )

        if inst_nuclei_mask is not None:
            # show cell outlines
            ax[0].imshow(
                self._masked_cell_outlines(im_junction, segmentation_mask),
                alpha=self.params.alpha_cell_outline,
                cmap="gray_r",
            )
            # show cell outlines
            ax[1].imshow(
                self._masked_cell_outlines(im_junction, segmentation_mask),
                alpha=self.params.alpha_cell_outline,
                cmap="gray_r",
            )
        else:
            # show cell outlines
            ax.imshow(
                self._masked_cell_outlines(im_junction, segmentation_mask),
                alpha=self.params.alpha_cell_outline,
                cmap="gray_r",
            )

        # set title and ax limits
        if inst_nuclei_mask is not None:
            add_title(
                ax[0],
                "cell elongation",
                im_junction.data,
                self.params.show_graphics_axis,
            )
            add_title(
                ax[1],
                "nuclei elongation",
                im_junction.data,
                self.params.show_graphics_axis,
            )
            axes = [ax[0], ax[1]]
        else:
            add_title(
                ax, "cell elongation", im_junction.data, self.params.show_graphics_axis
            )
            axes = [ax]

        self._finish_plot(
            fig,
            collection.get_out_path_by_name(img_name),
            img_name,
            "_elongation",
            axes,
            pixel_to_micron_ratio,
            close,
        )

        return fig, axes

    def plot_length_width_ratio(
        self, collection: PropertiesCollection, img_name: str, close: bool = False
    ):
        """Plot the length to width ratio of cells (and nuclei) in a specific image in the collection.

        Args:
            collection:
                The collection containing the features
            img_name:
                The name of the image to plot
            close:
                whether to close the figure after saving

        """
        get_logger().info("Plotting: length to width ratio")

        img = collection.get_image_by_img_name(img_name)
        assert img.segmentation is not None, "Segmentation is not available"
        assert img.junction is not None, "Junction channel not available"

        im_junction = img.junction
        segmentation_mask = img.segmentation.segmentation_mask_connected

        inst_nuclei_mask = None
        if img.has_nuclei():
            assert (
                img.segmentation.segmentation_mask_nuclei is not None
            ), "Nuclei segmentation not available"
            inst_nuclei_mask = img.segmentation.segmentation_mask_nuclei

        pixel_to_micron_ratio = img.img_params.pixel_to_micron_ratio

        # figure and axes
        number_sub_figs = 1
        if inst_nuclei_mask is not None:
            number_sub_figs = 2

        fig, ax = self._get_figure(number_sub_figs)

        # get cell_eccentricity
        single_cell_dataset = collection.dataset.loc[
            collection.dataset["filename"] == img_name
        ]

        # add cell (and nuclei) eccentricity to the figure
        if inst_nuclei_mask is not None:
            ax[0].imshow(im_junction.data, cmap=plt.cm.gray, alpha=1.0)

            LWR_values = single_cell_dataset["cell_major_to_minor_ratio"]
            # plot the figure of interest
            m = np.copy(segmentation_mask.data)
            for _, row in single_cell_dataset.iterrows():
                LWR_val = row["cell_major_to_minor_ratio"]
                label = row["label"]

                m = np.where(segmentation_mask.data == label, LWR_val, m)

            cax_0 = ax[0].imshow(
                np.ma.masked_where(m == 0, m), cmap=plt.cm.bwr, alpha=self.params.alpha
            )

            nanmin = np.round(np.nanmin(LWR_values), 1)
            nanmax = np.round(np.nanmax(LWR_values), 1)
            yticks = [nanmin, np.round(nanmin + (nanmax - nanmin) / 2, 1), nanmax]
            add_colorbar(fig, cax_0, ax[0], yticks, "length to width ratio")

            ax[1].imshow(im_junction.data, cmap=plt.cm.gray, alpha=1)

            nuc_LWR_values = single_cell_dataset["nuc_major_to_minor_ratio"]
            # plot the figure of interest
            m = np.copy(inst_nuclei_mask.data)
            for _, row in single_cell_dataset.iterrows():
                LWR_val = row[("nuc_major_to_minor_ratio")]
                label = row["label"]

                m = np.where(inst_nuclei_mask.data == label, LWR_val, m)

            cax_1 = ax[1].imshow(
                np.ma.masked_where(m == 0, m), cmap=plt.cm.bwr, alpha=self.params.alpha
            )

            nanmin = np.round(np.nanmin(nuc_LWR_values), 1)
            nanmax = np.round(np.nanmax(nuc_LWR_values), 1)
            yticks = [nanmin, np.round(nanmin + (nanmax - nanmin) / 2, 1), nanmax]
            add_colorbar(fig, cax_1, ax[1], yticks, "length to width ratio")

            # cell outlines
            ax[0].imshow(
                self._masked_cell_outlines(im_junction, segmentation_mask),
                alpha=self.params.alpha_cell_outline,
                cmap="gray_r",
            )

            # cell outlines
            ax[1].imshow(
                self._masked_cell_outlines(im_junction, segmentation_mask),
                alpha=self.params.alpha_cell_outline,
                cmap="gray_r",
            )

        else:
            ax.imshow(im_junction.data, cmap=plt.cm.gray, alpha=1.0)

            LWR_values = single_cell_dataset["cell_major_to_minor_ratio"]
            # plot the figure of interest
            m = np.copy(segmentation_mask.data)
            for _, row in single_cell_dataset.iterrows():
                LWR_val = row["cell_major_to_minor_ratio"]
                label = row["label"]

                m = np.where(segmentation_mask.data == label, LWR_val, m)

            cax = ax.imshow(
                np.ma.masked_where(m == 0, m), cmap=plt.cm.bwr, alpha=self.params.alpha
            )

            nanmin = np.round(np.nanmin(LWR_values), 1)
            nanmax = np.round(np.nanmax(LWR_values), 1)
            yticks = [nanmin, np.round(nanmin + (nanmax - nanmin) / 2, 1), nanmax]
            add_colorbar(fig, cax, ax, yticks, "length to width ratio")

            # cell outlines
            ax.imshow(
                self._masked_cell_outlines(im_junction, segmentation_mask),
                alpha=self.params.alpha_cell_outline,
                cmap="gray_r",
            )

        # plot major and minor axis
        for _, row in collection.get_properties_by_img_name(img_name).iterrows():
            if inst_nuclei_mask is not None:
                # plot orientation degree
                Plotter._add_single_cell_major_minor_axis(
                    ax[0],
                    row["cell_X"],
                    row["cell_Y"],
                    row["cell_shape_orientation_rad"],
                    row["cell_major_axis_length"],
                    row["cell_minor_axis_length"],
                    row["cell_major_to_minor_ratio"],
                    self.params.fontsize_text_annotations,
                    self.params.font_color,
                    self.params.marker_size,
                    decimals=1,
                )

                # plot orientation degree nucleus
                Plotter._add_single_cell_major_minor_axis(
                    ax[1],
                    row["nuc_X"],
                    row["nuc_Y"],
                    row["nuc_shape_orientation_rad"],
                    row["nuc_major_axis_length"],
                    row["nuc_minor_axis_length"],
                    row["nuc_major_to_minor_ratio"],
                    self.params.fontsize_text_annotations,
                    self.params.font_color,
                    self.params.marker_size,
                    decimals=1,
                )
            else:
                Plotter._add_single_cell_major_minor_axis(
                    ax,
                    row["cell_X"],
                    row["cell_Y"],
                    row["cell_shape_orientation_rad"],
                    row["cell_major_axis_length"],
                    row["cell_minor_axis_length"],
                    row["cell_major_to_minor_ratio"],
                    self.params.fontsize_text_annotations,
                    self.params.font_color,
                    self.params.marker_size,
                    decimals=1,
                )

        # set title and ax limits
        if inst_nuclei_mask is not None:
            add_title(
                ax[0],
                "cell elongation",
                im_junction.data,
                self.params.show_graphics_axis,
            )
            add_title(
                ax[1],
                "nuclei elongation",
                im_junction.data,
                self.params.show_graphics_axis,
            )
            axes = [ax[0], ax[1]]
        else:
            add_title(
                ax, "cell elongation", im_junction.data, self.params.show_graphics_axis
            )
            axes = [ax]

        self._finish_plot(
            fig,
            collection.get_out_path_by_name(img_name),
            img_name,
            "_elongation",
            axes,
            pixel_to_micron_ratio,
            close,
        )

        return fig, axes

    def plot_circularity(
        self, collection: PropertiesCollection, img_name: str, close: bool = False
    ):
        """Plot the circularity of cells (and nuclei) in a specific image in the collection.

        Args:
            collection:
                The collection containing the features
            img_name:
                The name of the image to plot
            close:
                whether to close the figure after saving

        """
        img = collection.get_image_by_img_name(img_name)
        assert img.segmentation is not None, "Segmentation is not available"
        assert img.junction is not None, "Junction channel not available"

        im_junction = img.junction
        segmentation_mask = img.segmentation.segmentation_mask_connected
        inst_nuclei_mask = None
        if img.has_nuclei():
            assert (
                img.segmentation.segmentation_mask_nuclei is not None
            ), "Nuclei segmentation not available"
            inst_nuclei_mask = img.segmentation.segmentation_mask_nuclei

        pixel_to_micron_ratio = img.img_params.pixel_to_micron_ratio

        get_logger().info("Plotting: circularity")

        # figure and axes
        number_sub_figs = 1
        if inst_nuclei_mask is not None:
            number_sub_figs = 2

        fig, ax = self._get_figure(number_sub_figs)

        # get cell_circularity
        cell_circularity_vec = collection.get_properties_by_img_name(img_name)[
            "cell_circularity"
        ].values
        cell_circularity = segmentation_mask.relabel(cell_circularity_vec)

        # add cell (and nuclei) circularity to the figure
        if inst_nuclei_mask is not None:
            Plotter._add_cell_circularity(
                fig, ax[0], im_junction, cell_circularity, self.params.alpha
            )
            # get nuclei circularity
            nuclei_circularity_vec = collection.get_properties_by_img_name(img_name)[
                "nuc_circularity"
            ].values
            nuclei_circularity = inst_nuclei_mask.relabel(nuclei_circularity_vec)

            get_logger().info(
                "Maximal nuclei circularity: %s" % str(np.max(nuclei_circularity.data))
            )
            get_logger().info(
                "Minimal nuclei circularity: %s" % str(np.min(nuclei_circularity.data))
            )

            Plotter._add_nuclei_circularity(
                fig, ax[1], im_junction, nuclei_circularity, self.params.alpha
            )
            # show cell outlines
            outline = self._masked_cell_outlines(im_junction, segmentation_mask)
            ax[0].imshow(outline, alpha=self.params.alpha_cell_outline, cmap="gray_r")
            ax[1].imshow(outline, alpha=self.params.alpha_cell_outline, cmap="gray_r")
        else:
            Plotter._add_cell_circularity(
                fig, ax, im_junction, cell_circularity, self.params.alpha
            )

            # show cell outlines
            ax.imshow(
                self._masked_cell_outlines(im_junction, segmentation_mask),
                alpha=self.params.alpha_cell_outline,
                cmap="gray_r",
            )

        # set title and ax limits
        if inst_nuclei_mask is not None:
            add_title(
                ax[0],
                "cell circularity",
                im_junction.data,
                self.params.show_graphics_axis,
            )
            add_title(
                ax[1],
                "nuclei circularity",
                im_junction.data,
                self.params.show_graphics_axis,
            )
            axes = [ax[0], ax[1]]
        else:
            add_title(
                ax, "cell circularity", im_junction.data, self.params.show_graphics_axis
            )
            axes = [ax]

        self._finish_plot(
            fig,
            collection.get_out_path_by_name(img_name),
            img_name,
            "_circularity",
            axes,
            pixel_to_micron_ratio,
            close,
        )

        return fig, axes

    def plot_marker_cue_intensity_ratio(
        self, collection: PropertiesCollection, img_name: str, close: bool = False
    ):
        """Plot the marker cue intensity ratios of a specific image in the collection.

        Args:
            collection:
                The collection containing the features
            img_name:
                The name of the image to plot
            close:
                whether to close the figure after saving

        """
        get_logger().info("Plotting: marker cue intensity ratios")

        img = collection.get_image_by_img_name(img_name)
        assert img.segmentation is not None, "Segmentation is not available"
        assert img.junction is not None, "Junction channel not available"
        assert img.marker is not None, "Marker channel not available"

        params = collection.get_runtime_params_by_img_name(img_name)

        im_junction = img.junction
        cell_mask = img.segmentation.segmentation_mask_connected

        mcdir = collection.get_properties_by_img_name(img_name)[
            "marker_cue_directional_intensity_ratio"
        ].values
        mcdir_mask = cell_mask.relabel(mcdir)

        mcuir = collection.get_properties_by_img_name(img_name)[
            "marker_cue_axial_intensity_ratio"
        ].values
        mcuir_mask = cell_mask.relabel(mcuir)

        pixel_to_micron_ratio = img.img_params.pixel_to_micron_ratio

        ax, fig = self._plot_cue_intensity_ratio(
            cell_mask, collection, img.marker, img_name, mcdir_mask, mcuir_mask, params
        )

        add_title(
            ax[0],
            "marker cue directional intensity ratio",
            im_junction.data,
            self.params.show_graphics_axis,
        )
        add_title(
            ax[1],
            "marker cue axial intensity ratio",
            im_junction.data,
            self.params.show_graphics_axis,
        )

        self._finish_plot(
            fig,
            collection.get_out_path_by_name(img_name),
            img_name,
            "_marker_ratio_method",
            ax,
            pixel_to_micron_ratio,
            close,
        )

    def plot_junction_cue_intensity_ratio(
        self, collection: PropertiesCollection, img_name: str, close: bool = False
    ):
        """Plot the junction cue intensity ratios of a specific image in the collection.

        Args:
            collection:
                The collection containing the features
            img_name:
                The name of the image to plot
            close:
                whether to close the figure after saving

        """
        get_logger().info("Plotting: junction cue intensity ratios")

        img = collection.get_image_by_img_name(img_name)
        assert img.segmentation is not None, "Segmentation is not available"
        assert img.junction is not None, "Junction channel not available"

        params = collection.get_runtime_params_by_img_name(img_name)

        im_junction = img.junction
        cell_mask = img.segmentation.segmentation_mask_connected

        jcdir = collection.get_properties_by_img_name(img_name)[
            "junction_cue_directional_intensity_ratio"
        ].values
        jcdir_mask = cell_mask.relabel(jcdir)

        jcuir = collection.get_properties_by_img_name(img_name)[
            "junction_cue_axial_intensity_ratio"
        ].values
        jcuir_mask = cell_mask.relabel(jcuir)

        pixel_to_micron_ratio = img.img_params.pixel_to_micron_ratio

        ax, fig = self._plot_cue_intensity_ratio(
            cell_mask, collection, im_junction, img_name, jcdir_mask, jcuir_mask, params
        )

        add_title(
            ax[0],
            "junction cue directional intensity ratio",
            im_junction.data,
            self.params.show_graphics_axis,
        )
        add_title(
            ax[1],
            "junction cue axial intensity ratio",
            im_junction.data,
            self.params.show_graphics_axis,
        )

        self._finish_plot(
            fig,
            collection.get_out_path_by_name(img_name),
            img_name,
            "_junction_ratio_method",
            ax,
            pixel_to_micron_ratio,
            close,
        )

        return fig, ax

    def _plot_cue_intensity_ratio(
        self,
        cell_mask,
        collection,
        im_junction,
        img_name,
        directional_mask,
        axial_mask,
        params,
    ):
        # figure and axes
        fig, ax = self._get_figure(2)
        # show junction and cell mask overlay
        ax[0].imshow(im_junction.data, cmap=plt.cm.gray, alpha=1.0)
        cax1 = ax[0].imshow(
            directional_mask.mask_background().data,
            cmap=cm.cm.balance,
            alpha=self.params.alpha,
        )
        ax[1].imshow(im_junction.data, cmap=plt.cm.gray, alpha=1.0)
        cax2 = ax[1].imshow(
            axial_mask.mask_background().data,
            cmap=cm.cm.balance,
            alpha=self.params.alpha,
        )

        for _, row in collection.get_properties_by_img_name(img_name).iterrows():
            x0 = row["cell_X"]
            y0 = row["cell_Y"]

            # plot center of cell
            ax[0].plot(x0, y0, ".b", markersize=5)
            ax[1].plot(x0, y0, ".b", markersize=5)

            a = [x0, y0]
            b = [x0 + row["cell_major_axis_length"], y0]  # lies horizontally
            ground_line = LineString([a, b])

            d_lines, _ = get_divisor_lines(a, params.cue_direction, ground_line, 4)
            for d_line in d_lines:
                x1, y1 = (i[0] for i in d_line.boundary.centroid.coords.xy)
                ax[1].plot((x0, x1), (y0, y1), "--r", linewidth=0.5)

            d_lines, _ = get_divisor_lines(a, params.cue_direction, ground_line, 2)
            for d_line in d_lines:
                x1, y1 = (i[0] for i in d_line.boundary.centroid.coords.xy)
                ax[0].plot((x0, x1), (y0, y1), "--r", linewidth=0.5)

        add_colorbar(fig, cax1, ax[0], [-1, 0, 1], "directed intensity ratio")
        add_colorbar(fig, cax2, ax[1], [0, 0.5, 1], "undirected intensity ratio")

        # show cell outlines
        ax[0].imshow(
            self._masked_cell_outlines(im_junction, cell_mask),
            alpha=self.params.alpha_cell_outline,
            cmap="gray_r",
        )
        ax[1].imshow(
            self._masked_cell_outlines(im_junction, cell_mask),
            alpha=self.params.alpha_cell_outline,
            cmap="gray_r",
        )

        return ax, fig

    def plot_foi(
        self, collection: PropertiesCollection, img_name: str, close: bool = False
    ):
        """Plot the field of interest of a specific image in the collection.

        Args:
            collection:
                The collection containing the features
            img_name:
                The name of the image to plot
            close:
                whether to close the figure after saving

        """
        get_logger().info("Plotting: figure of interest")

        img = collection.get_image_by_img_name(img_name)
        assert img.segmentation is not None, "Segmentation is not available"
        assert img.junction is not None, "Junction channel not available"

        im_junction = img.junction
        mask = img.segmentation.segmentation_mask_connected

        pixel_to_micron_ratio = img.img_params.pixel_to_micron_ratio

        single_cell_dataset = collection.dataset.loc[
            collection.dataset["filename"] == img_name
        ]
        foi_name = collection.get_runtime_params_by_img_name(
            img_name
        ).feature_of_interest
        foi = single_cell_dataset[foi_name]

        # figure and axes
        fig, ax = self._get_figure(1)
        ax.imshow(im_junction.data, cmap=plt.cm.gray, alpha=1.0)

        # plot the figure of interest
        m = np.copy(mask.data)
        for _, row in single_cell_dataset.iterrows():
            foi_val = row[foi_name]
            label = row["label"]

            m = np.where(mask.data == label, foi_val, m)

            ax.text(
                row["cell_X"],
                row["cell_Y"],
                str(np.round(row[foi_name], 1)),
                color=self.params.font_color,
                fontsize=self.params.fontsize_text_annotations,
            )

        cax = ax.imshow(
            np.ma.masked_where(m == 0, m), cmap=plt.cm.bwr, alpha=self.params.alpha
        )

        nanmin = np.nanmin(foi)
        nanmax = np.nanmax(foi)
        yticks = [nanmin, np.round(nanmin + (nanmax - nanmin) / 2, 1), nanmax]
        add_colorbar(fig, cax, ax, yticks, foi_name)

        # show cell outlines
        ax.imshow(
            self._masked_cell_outlines(im_junction, mask),
            alpha=self.params.alpha_cell_outline,
            cmap="gray_r",
        )

        # set title and ax limits
        add_title(
            ax, "feature of interest", im_junction.data, self.params.show_graphics_axis
        )

        self._finish_plot(
            fig,
            collection.get_out_path_by_name(img_name),
            img_name,
            "_foi",
            [ax],
            pixel_to_micron_ratio,
            close,
        )

        return fig, ax

    def plot_shape_orientation(
        self, collection: PropertiesCollection, img_name: str, close: bool = False
    ):
        """Plot the orientation of a specific image in the collection.

        Args:
            collection:
                The collection containing the features
            img_name:
                The name of the image to plot
            close:
                whether to close the figure after saving

        """
        img = collection.get_image_by_img_name(img_name)
        assert img.segmentation is not None, "Segmentation is not available"
        assert img.junction is not None, "Junction channel not available"

        im_junction = img.junction
        instance_segmentation_con = img.segmentation.segmentation_mask_connected

        inst_nuclei_mask = None
        if img.has_nuclei():
            assert (
                img.segmentation.segmentation_mask_nuclei is not None
            ), "Nuclei segmentation is not available"
            inst_nuclei_mask = img.segmentation.segmentation_mask_nuclei

        pixel_to_micron_ratio = img.img_params.pixel_to_micron_ratio
        r_params = collection.get_runtime_params_by_img_name(img_name)
        cue_direction = r_params.cue_direction

        get_logger().info("Plotting: orientation")

        # figure and axes
        number_sub_figs = 1
        if inst_nuclei_mask is not None:
            number_sub_figs = 2

        fig, ax = self._get_figure(number_sub_figs)

        # get cell_orientation
        cell_orientation_vec = collection.get_properties_by_img_name(img_name)[
            "cell_shape_orientation_deg"
        ].values
        cell_orientation = instance_segmentation_con.relabel(cell_orientation_vec)

        # add cell (and nuclei) orientation to the figure
        if inst_nuclei_mask is not None:
            Plotter._add_cell_orientation(
                fig, ax[0], im_junction, cell_orientation, self.params.alpha
            )

            # get nuclei orientation
            nuc_shape_orientation_rad_vector = collection.get_properties_by_img_name(
                img_name
            )["nuc_shape_orientation_rad"].values
            nuc_shape_orientation_deg_vector = (
                nuc_shape_orientation_rad_vector * 180.0 / np.pi
            )
            nuclei_orientation = inst_nuclei_mask.relabel(
                nuc_shape_orientation_deg_vector
            )

            get_logger().info(
                "Maximal nuclei orientation: %s" % str(np.max(nuclei_orientation.data))
            )
            get_logger().info(
                "Minimal nuclei orientation: %s" % str(np.min(nuclei_orientation.data))
            )

            Plotter._add_nuclei_orientation(
                fig, ax[1], im_junction, nuclei_orientation, self.params.alpha
            )

            # cell outlines
            ax[0].imshow(
                self._masked_cell_outlines(im_junction, instance_segmentation_con),
                alpha=self.params.alpha_cell_outline,
                cmap="gray_r",
            )

            # cell outlines
            ax[1].imshow(
                self._masked_cell_outlines(im_junction, instance_segmentation_con),
                alpha=self.params.alpha_cell_outline,
                cmap="gray_r",
            )
        else:
            Plotter._add_cell_orientation(
                fig, ax, im_junction, cell_orientation, self.params.alpha
            )
            # cell outlines
            ax.imshow(
                self._masked_cell_outlines(im_junction, instance_segmentation_con),
                alpha=self.params.alpha_cell_outline,
                cmap="gray_r",
            )

        # plot major and minor axis
        for _, row in collection.get_properties_by_img_name(img_name).iterrows():
            if inst_nuclei_mask is not None:
                # plot orientation degree
                Plotter._add_single_cell_orientation_degree_axis(
                    ax[0],
                    row["cell_X"],
                    row["cell_Y"],
                    row["cell_shape_orientation_rad"],
                    row["cell_major_axis_length"],
                    row["cell_minor_axis_length"],
                    self.params.fontsize_text_annotations,
                    self.params.font_color,
                    self.params.marker_size,
                )

                # plot orientation degree nucleus
                Plotter._add_single_cell_orientation_degree_axis(
                    ax[1],
                    row["nuc_X"],
                    row["nuc_Y"],
                    row["nuc_shape_orientation_rad"],
                    row["nuc_major_axis_length"],
                    row["nuc_minor_axis_length"],
                    self.params.fontsize_text_annotations,
                    self.params.font_color,
                    self.params.marker_size,
                )
            else:
                # plot orientation degree
                Plotter._add_single_cell_orientation_degree_axis(
                    ax,
                    row["cell_X"],
                    row["cell_Y"],
                    row["cell_shape_orientation_rad"],
                    row["cell_major_axis_length"],
                    row["cell_minor_axis_length"],
                    self.params.fontsize_text_annotations,
                    self.params.font_color,
                    self.params.marker_size,
                )

        plot_title = "cell shape orientation"
<<<<<<< HEAD
        if self.params.show_statistics:
            angles = np.array(collection.get_properties_by_img_name(img_name)["cell_shape_orientation_rad"])
            cue_direction_rad = np.deg2rad(cue_direction)
            alpha_m, R, c = compute_polarity_index(angles, cue_direction = cue_direction_rad, stats_mode='axial')
            plot_title += "\n N: " + str(len(angles)) + ", "
            plot_title += "mean angle: " + str(np.round(alpha_m, 2)) + "°, "
=======
        if self.params.plot_statistics:
            angles = np.array(
                collection.get_properties_by_img_name(img_name)[
                    "cell_shape_orientation_rad"
                ]
            )
            alpha_m, R, c = compute_polarity_index(
                angles, cue_direction=cue_direction, stats_mode="axial"
            )
            plot_title += "\n mean angle: " + str(np.round(alpha_m, 2)) + "°, "
>>>>>>> 3cf629bb
            plot_title += "PI: " + str(np.round(R, 2)) + ","
            plot_title += "\n polarity cue: " + str(np.round(cue_direction, 2)) + "°, "
            plot_title += "c: " + str(np.round(c, 2)) + ", "
            plot_title += "V: " + str(np.round(R * c, 2))

        # set title and ax limits
        if inst_nuclei_mask is not None:
            add_title(
                ax[0],
                plot_title,
                im_junction.data,
                self.params.show_graphics_axis,
            )
            plot_title_nuc = "nuclei shape orientation"
<<<<<<< HEAD
            if self.params.show_statistics:
                angles = np.array(collection.get_properties_by_img_name(img_name)["nuc_shape_orientation_rad"])
                cue_direction_rad = np.deg2rad(cue_direction)
                alpha_m, R, c = compute_polarity_index(angles, cue_direction=cue_direction_rad, stats_mode='axial')
                plot_title += "\n N: " + str(len(angles)) + ", "
                plot_title += "mean angle: " + str(np.round(alpha_m, 2)) + "°, "
=======
            if self.params.plot_statistics:
                angles = np.array(
                    collection.get_properties_by_img_name(img_name)[
                        "nuc_shape_orientation_rad"
                    ]
                )
                alpha_m, R, c = compute_polarity_index(
                    angles, cue_direction=cue_direction, stats_mode="axial"
                )
                plot_title_nuc += "\n mean angle: " + str(np.round(alpha_m, 2)) + "°, "
>>>>>>> 3cf629bb
                plot_title_nuc += "PI: " + str(np.round(R, 2)) + ","
                plot_title_nuc += "\n polarity cue: " + str(np.round(c, 2)) + "°, "
                plot_title_nuc += "c: " + str(np.round(c, 2)) + ", "
                plot_title_nuc += "V: " + str(np.round(R * c, 2))

            add_title(
                ax[1],
                plot_title_nuc,
                im_junction.data,
                self.params.show_graphics_axis,
            )
            axes = [ax[0], ax[1]]
        else:
            add_title(
                ax,
                plot_title,
                im_junction.data,
                self.params.show_graphics_axis,
            )
            axes = [ax]

        self._finish_plot(
            fig,
            collection.get_out_path_by_name(img_name),
            img_name,
            "_shape_orientation",
            axes,
            pixel_to_micron_ratio,
            close,
        )

        return fig, ax

    def plot_single_cell_centered_masks(
        self, collection: PropertiesCollection, img_name: str, close: bool = False
    ):
        """Plot single cell centered masks.

         This will produce for each single cell in an image a figure with 4 subplots:
            - centered_junction_mask
            - centered_nuc_mask
            - centered_organelle_mask
            - centered_cytosol_mask

        Args:
            collection:
                The collection containing the features
            img_name:
                The name of the image to plot
            close:
                whether to close the figure after saving

        """
        assert (
            collection.sc_img_dict is not None or collection.sc_img_dict != {}
        ), "Single cell images are not available!"

        get_logger().info("Plotting: single cell centered masks")

        try:
            single_cells_list = collection.sc_img_dict[img_name]
        except KeyError:
            get_logger().warning(
                "No single cell images for image %s available! "
                'Did you specify option "save_sc_image" in the Runtime Parameters?'
                % img_name
            )
            return

        plt_scalebar = self.params.plot_scalebar
        self.params.plot_scalebar = False

        # loop
        for idx, single_cell in enumerate(single_cells_list):
            centered_masks = {
                "centered_cell_mask": single_cell.center_mask(single_cell.cell_mask),
                "centered_membrane_mask": single_cell.center_mask(
                    single_cell.cell_membrane_mask
                ),
            }

            # junction mask
            if single_cell.has_junction():
                centered_masks["centered_junction_mask"] = single_cell.center_mask(
                    single_cell.junction_mask
                )

            # nuclei mask
            if single_cell.has_nuclei():
                centered_masks["centered_nuc_mask"] = single_cell.center_mask(
                    single_cell.nucleus_mask
                )

            # organelle mask
            if single_cell.has_organelle():
                centered_masks["centered_organelle_mask"] = single_cell.center_mask(
                    single_cell.organelle_mask
                )

            # marker mask
            if single_cell.has_marker():
                centered_masks["centered_cytosol_mask"] = single_cell.center_mask(
                    single_cell.cytosol_mask
                )

            if self.params.plot_sc_partitions:
                half_masks = single_cell.half_mask(
                    collection.get_runtime_params_by_img_name(img_name).cue_direction
                )
                quad_masks = single_cell.quarter_mask(
                    collection.get_runtime_params_by_img_name(img_name).cue_direction
                )
                centered_masks["centered_half_mask_r"] = single_cell.center_mask(
                    half_masks[0]
                )
                centered_masks["centered_half_mask_l"] = single_cell.center_mask(
                    half_masks[1]
                )
                centered_masks["quadrant_mask_r"] = single_cell.center_mask(
                    quad_masks[0]
                )
                centered_masks["quadrant_mask_t"] = single_cell.center_mask(
                    quad_masks[1]
                )
                centered_masks["quadrant_mask_l"] = single_cell.center_mask(
                    quad_masks[2]
                )
                centered_masks["quadrant_mask_b"] = single_cell.center_mask(
                    quad_masks[3]
                )

            # plot
            fig, ax = self._get_figure(len(centered_masks))

            for i, (mask_name, mask) in enumerate(centered_masks.items()):
                ax[i].imshow(mask.data, cmap="gray")
                add_title(ax[i], mask_name, mask.data, self.params.show_graphics_axis)

            self._finish_plot(
                fig,
                collection.get_out_path_by_name(img_name),
                img_name,
                "_single_cell_centered_masks_%s" % idx,
                ax,
                1,
                close,
            )

        self.params.plot_scalebar = plt_scalebar

    def _finish_plot(
        self,
        fig,
        output_path,
        img_name,
        output_suffix,
        axes,
        pixel_to_micron_ratio,
        close=False,
        image=None,
    ):
        # plot scale bar for this figure
        if self.params.plot_scalebar:
            for ax in axes:
                add_scalebar(
                    ax,
                    self.params.length_scalebar_microns,
                    pixel_to_micron_ratio,
                    int(self.params.length_scalebar_microns / 2),
                    self.params.font_color,
                )

        # save output & close
        save_current_fig(
            self.params.graphics_output_format,
            output_path,
            img_name,
            output_suffix,
            image=image,
        )

        # close figure
        if close:
            plt.close(fig)

    def plot_collection(self, collection: PropertiesCollection, close: bool = False):
        """Plot all features of all images in the collection.

        Args:
            collection:
                the collection to plot
            close:
                whether to close the figure after saving

        """
        for key in collection.img_dict.keys():
            img = collection.get_image_by_img_name(key)
            r_params = collection.get_runtime_params_by_img_name(key)

            if self.params.plot_polarity and img.has_nuclei() and img.has_organelle():
                self.plot_organelle_polarity(collection, key, close)
                if img.has_nuclei():
                    self.plot_nuc_displacement_orientation(collection, key, close)

            if self.params.plot_marker and img.has_marker():
                self.plot_marker_expression(collection, key, close)
                self.plot_marker_polarity(collection, key, close)
                if img.has_nuclei():
                    self.plot_marker_nucleus_orientation(collection, key, close)

                if self.params.plot_ratio_method:
                    self.plot_marker_cue_intensity_ratio(collection, key, close)

            if self.params.plot_junctions and img.has_junction():
                self.plot_junction_polarity(collection, key, close)
                self.plot_corners(collection, key, close)

            if self.params.plot_elongation:
                self.plot_length_width_ratio(collection, key, close)
                # self.plot_eccentricity(collection, key, close)

            if self.params.plot_circularity:
                self.plot_circularity(collection, key, close)

            if self.params.plot_ratio_method:
                self.plot_junction_cue_intensity_ratio(collection, key, close)

            if self.params.plot_shape_orientation:
                self.plot_shape_orientation(collection, key, close)

            if self.params.plot_foi:
                if r_params.extract_group_features:
                    self.plot_foi(collection, key, close)

            if self.params.plot_sc_image:
                self.plot_single_cell_centered_masks(collection, key, close)

    @staticmethod
    def _add_single_cell_orientation_degree_axis(
        ax,
        y0,
        x0,
        orientation,
        major_axis_length,
        minor_axis_length,
        fontsize=3,
        font_color="w",
        markersize=2,
    ):
        (
            x1_ma,
            x1_mi,
            x2_ma,
            x2_mi,
            y1_ma,
            y1_mi,
            y2_ma,
            y2_mi,
        ) = Plotter._calc_single_cell_axis_orientation_vector(
            x0, y0, orientation, major_axis_length, minor_axis_length
        )
        orientation_degree = 180.0 * orientation / np.pi

        ax.plot((y1_ma, y2_ma), (x1_ma, x2_ma), "--w", linewidth=0.5)
        ax.plot((y1_mi, y2_mi), (x1_mi, x2_mi), "--w", linewidth=0.5)
        ax.plot(y0, x0, ".b", markersize=markersize)
        ax.text(
            y0,
            x0,
            str(int(np.round(orientation_degree, 0))),
            color=font_color,
            fontsize=fontsize,
        )

    @staticmethod
    def _add_nuclei_orientation(
        fig,
        ax,
        im_junction: BioMedicalChannel,
        nuclei_orientation: BioMedicalInstanceSegmentationMask,
        alpha,
    ):
        v_min = 0.0
        v_max = 180.0
        yticks = [0.0, 45.0, 90.0, 135.0, 180.0]

        ax.imshow(im_junction.data, cmap=plt.cm.gray, alpha=1.0)

        # show nuclei orientation everywhere but background label

        cax_1 = ax.imshow(
            nuclei_orientation.mask_background().data,
            cmap=cm.cm.phase,
            vmin=v_min,
            vmax=v_max,
            alpha=alpha,
        )

        # colorbar
        add_colorbar(fig, cax_1, ax, yticks, "shape orientation (degree)")

    @staticmethod
    def _rand_labels(mask):
        """Randomly assign labels to the mask."""
        # color each cell randomly
        cell_idx = np.unique(mask)
        cell_idx = np.delete(cell_idx, 0)
        mask_ = np.copy(mask)
        new_col = np.copy(cell_idx)
        np.random.seed(42)  # set seed for reproducibility
        np.random.shuffle(new_col)
        for i in range(len(cell_idx)):
            mask_[mask == cell_idx[i]] = new_col[i]
        return mask_

    @staticmethod
    def _add_cell_orientation(
        fig,
        ax,
        im_junction: BioMedicalChannel,
        cell_orientation: BioMedicalInstanceSegmentationMask,
        alpha,
    ):
        v_min = 0.0
        v_max = 180.0
        yticks = [0.0, 45.0, 90.0, 135.0, 180.0]

        ax.imshow(im_junction.data, cmap=plt.cm.gray, alpha=1.0)

        # show cell_orientation everywhere but background label
        cax = ax.imshow(
            cell_orientation.mask_background().data,
            cmap=cm.cm.phase,
            vmin=v_min,
            vmax=v_max,
            alpha=alpha,
        )

        # colorbar
        add_colorbar(fig, cax, ax, yticks, "shape orientation (degree)")

    @staticmethod
    def _calc_single_cell_axis_orientation_vector(
        x, y, orientation, major_axis_length, minor_axis_length
    ):
        x1_major = x + math.sin(orientation) * 0.5 * major_axis_length
        y1_major = y - math.cos(orientation) * 0.5 * major_axis_length
        x2_major = x - math.sin(orientation) * 0.5 * major_axis_length
        y2_major = y + math.cos(orientation) * 0.5 * major_axis_length

        x1_minor = x - math.cos(orientation) * 0.5 * minor_axis_length
        y1_minor = y - math.sin(orientation) * 0.5 * minor_axis_length
        x2_minor = x + math.cos(orientation) * 0.5 * minor_axis_length
        y2_minor = y + math.sin(orientation) * 0.5 * minor_axis_length

        return [
            x1_major,
            x1_minor,
            x2_major,
            x2_minor,
            y1_major,
            y1_minor,
            y2_major,
            y2_minor,
        ]

    @staticmethod
    def _add_nuclei_circularity(
        fig,
        ax,
        im_junction: BioMedicalChannel,
        nuclei_circularity: BioMedicalInstanceSegmentationMask,
        alpha,
    ):
        v_min = 0.0
        v_max = 1.0
        yticks = [0.0, 0.5, 1.0]

        ax.imshow(im_junction.data, cmap=plt.cm.gray, alpha=1.0)

        # show nuclei eccentricity everywhere but background label
        cax_1 = ax.imshow(
            nuclei_circularity.mask_background().data,
            cmap=plt.cm.bwr,
            vmin=v_min,
            vmax=v_max,
            alpha=alpha,
        )

        # colorbar
        add_colorbar(fig, cax_1, ax, yticks, "circularity")

    @staticmethod
    def _add_cell_circularity(
        fig,
        ax,
        im_junction: BioMedicalChannel,
        cell_circularity: BioMedicalInstanceSegmentationMask,
        alpha,
    ):
        v_min = 0.0
        v_max = 1.0
        yticks = [0.0, 0.5, 1.0]

        ax.imshow(im_junction.data, cmap=plt.cm.gray, alpha=1.0)

        # show cell_circularity everywhere but background label
        cax_0 = ax.imshow(
            cell_circularity.mask_background().data,
            cmap=plt.cm.bwr,
            vmin=v_min,
            vmax=v_max,
            alpha=alpha,
        )

        # colorbar
        add_colorbar(fig, cax_0, ax, yticks, "circularity")

    @staticmethod
    def _add_single_cell_major_minor_axis(
        ax,
        y0,
        x0,
        orientation,
        major_axis_length,
        minor_axis_length,
        feature_value,
        fontsize=3,
        font_color="w",
        markersize=2,
        decimals=2,
    ):
        (
            x1_ma,
            x1_mi,
            x2_ma,
            x2_mi,
            y1_ma,
            y1_mi,
            y2_ma,
            y2_mi,
        ) = Plotter._calc_single_cell_axis_orientation_vector(
            x0, y0, orientation, major_axis_length, minor_axis_length
        )

        ax.plot((y1_ma, y2_ma), (x1_ma, x2_ma), "--w", linewidth=0.5)
        ax.plot((y1_mi, y2_mi), (x1_mi, x2_mi), "--w", linewidth=0.5)
        ax.plot(y0, x0, ".b", markersize=markersize)
        ax.text(
            y0,
            x0,
            str(np.round(feature_value, decimals)),
            color=font_color,
            fontsize=fontsize,
        )<|MERGE_RESOLUTION|>--- conflicted
+++ resolved
@@ -465,26 +465,12 @@
                 )
 
         plot_title = "organelle polarity"
-<<<<<<< HEAD
         if self.params.show_statistics:
             angles = np.array(collection.get_properties_by_img_name(img_name)["organelle_orientation_rad"])
             cue_direction_rad = np.deg2rad(cue_direction)
             alpha_m, R, c = compute_polarity_index(angles, cue_direction=cue_direction_rad, stats_mode='directional')
             plot_title += "\n N: " + str(len(angles)) + ", "
             plot_title += "mean angle: " + str(np.round(alpha_m, 2)) + "°, "
-=======
-
-        if self.params.plot_statistics:
-            angles = np.array(
-                collection.get_properties_by_img_name(img_name)[
-                    "organelle_orientation_rad"
-                ]
-            )
-            alpha_m, R, c = compute_polarity_index(
-                angles, cue_direction=cue_direction, stats_mode="directional"
-            )
-            plot_title += "\n mean angle: " + str(np.round(alpha_m, 2)) + "°, "
->>>>>>> 3cf629bb
             plot_title += "PI: " + str(np.round(R, 2)) + ","
             plot_title += "\n polarity cue: " + str(np.round(cue_direction, 2)) + "°, "
             plot_title += "c: " + str(np.round(c, 2)) + ", "
@@ -597,25 +583,13 @@
                 )
 
         plot_title = "nucleus displacement orientation"
-<<<<<<< HEAD
+        
         if self.params.show_statistics:
             angles = np.array(collection.get_properties_by_img_name(img_name)["nuc_displacement_orientation_rad"])
             cue_direction_rad = np.deg2rad(cue_direction)
             alpha_m, R, c = compute_polarity_index(angles, cue_direction=cue_direction_rad, stats_mode='directional')
             plot_title += "\n N: " + str(len(angles)) + ", "
             plot_title += "mean angle: " + str(np.round(alpha_m, 2)) + "°, "
-=======
-        if self.params.plot_statistics:
-            angles = np.array(
-                collection.get_properties_by_img_name(img_name)[
-                    "nuc_displacement_orientation_rad"
-                ]
-            )
-            alpha_m, R, c = compute_polarity_index(
-                angles, cue_direction=cue_direction, stats_mode="directional"
-            )
-            plot_title += "\n mean angle: " + str(np.round(alpha_m, 2)) + "°, "
->>>>>>> 3cf629bb
             plot_title += "PI: " + str(np.round(R, 2)) + ","
             plot_title += "\n polarity cue: " + str(np.round(cue_direction, 2)) + "°, "
             plot_title += "c: " + str(np.round(c, 2)) + ", "
@@ -892,7 +866,7 @@
                 )
 
         plot_title = "marker polarity"
-<<<<<<< HEAD
+
         if self.params.show_statistics:
             angles = np.array(collection.get_properties_by_img_name(img_name)["marker_centroid_orientation_rad"])
             cue_direction_rad = np.deg2rad(cue_direction)
@@ -900,19 +874,6 @@
             #plot_title += "\n mean \u03B1: " + str(np.round(alpha_m, 2)) + "°, "
             plot_title += "\n N: " + str(len(angles)) + ", "
             plot_title += "mean angle: " + str(np.round(alpha_m, 2)) + "°, "
-=======
-        if self.params.plot_statistics:
-            angles = np.array(
-                collection.get_properties_by_img_name(img_name)[
-                    "marker_centroid_orientation_rad"
-                ]
-            )
-            alpha_m, R, c = compute_polarity_index(
-                angles, cue_direction=r_params.cue_direction, stats_mode="directional"
-            )
-            # plot_title += "\n mean \u03B1: " + str(np.round(alpha_m, 2)) + "°, "
-            plot_title += "\n mean angle: " + str(np.round(alpha_m, 2)) + "°, "
->>>>>>> 3cf629bb
             plot_title += "PI: " + str(np.round(R, 2)) + ","
             plot_title += "\n polarity cue: " + str(np.round(alpha_m, 2)) + "°, "
             plot_title += "c: " + str(np.round(c, 2)) + ", "
@@ -1031,7 +992,7 @@
                 )
 
         plot_title = "marker nucleus orientation"
-<<<<<<< HEAD
+
         if self.params.show_statistics:
             angles = np.array(collection.get_properties_by_img_name(img_name)["marker_nucleus_orientation_rad"])
             cue_direction_rad = np.deg2rad(cue_direction)
@@ -1039,19 +1000,6 @@
             #plot_title += "\n mean \u03B1: " + str(np.round(alpha_m, 2)) + "°, "
             plot_title += "\n N: " + str(len(angles)) + ", "
             plot_title += "mean angle: " + str(np.round(alpha_m, 2)) + "°, "
-=======
-        if self.params.plot_statistics:
-            angles = np.array(
-                collection.get_properties_by_img_name(img_name)[
-                    "marker_nucleus_orientation_rad"
-                ]
-            )
-            alpha_m, R, c = compute_polarity_index(
-                angles, cue_direction=cue_direction, stats_mode="directional"
-            )
-            # plot_title += "\n mean \u03B1: " + str(np.round(alpha_m, 2)) + "°, "
-            plot_title += "\n mean angle: " + str(np.round(alpha_m, 2)) + "°, "
->>>>>>> 3cf629bb
             plot_title += "PI: " + str(np.round(R, 2)) + ","
             plot_title += "\n polarity cue: " + str(np.round(cue_direction, 2)) + "°, "
             plot_title += "c: " + str(np.round(c, 2)) + ", "
@@ -1156,11 +1104,7 @@
                 )
 
         plot_title = "junction polarity"
-<<<<<<< HEAD
-        #if self.params.show_statistics:
-=======
         # if self.params.plot_statistics:
->>>>>>> 3cf629bb
         #    angles = np.array(collection.get_properties_by_img_name(img_name)["junction_polarity_rad"])
         #    alpha_m, R, c = compute_polarity_index(
         #        angles, cue_direction=r_params.cue_direction, stats_mode='directional'
@@ -2165,25 +2109,13 @@
                 )
 
         plot_title = "cell shape orientation"
-<<<<<<< HEAD
+
         if self.params.show_statistics:
             angles = np.array(collection.get_properties_by_img_name(img_name)["cell_shape_orientation_rad"])
             cue_direction_rad = np.deg2rad(cue_direction)
             alpha_m, R, c = compute_polarity_index(angles, cue_direction = cue_direction_rad, stats_mode='axial')
             plot_title += "\n N: " + str(len(angles)) + ", "
             plot_title += "mean angle: " + str(np.round(alpha_m, 2)) + "°, "
-=======
-        if self.params.plot_statistics:
-            angles = np.array(
-                collection.get_properties_by_img_name(img_name)[
-                    "cell_shape_orientation_rad"
-                ]
-            )
-            alpha_m, R, c = compute_polarity_index(
-                angles, cue_direction=cue_direction, stats_mode="axial"
-            )
-            plot_title += "\n mean angle: " + str(np.round(alpha_m, 2)) + "°, "
->>>>>>> 3cf629bb
             plot_title += "PI: " + str(np.round(R, 2)) + ","
             plot_title += "\n polarity cue: " + str(np.round(cue_direction, 2)) + "°, "
             plot_title += "c: " + str(np.round(c, 2)) + ", "
@@ -2198,25 +2130,13 @@
                 self.params.show_graphics_axis,
             )
             plot_title_nuc = "nuclei shape orientation"
-<<<<<<< HEAD
+
             if self.params.show_statistics:
                 angles = np.array(collection.get_properties_by_img_name(img_name)["nuc_shape_orientation_rad"])
                 cue_direction_rad = np.deg2rad(cue_direction)
                 alpha_m, R, c = compute_polarity_index(angles, cue_direction=cue_direction_rad, stats_mode='axial')
                 plot_title += "\n N: " + str(len(angles)) + ", "
                 plot_title += "mean angle: " + str(np.round(alpha_m, 2)) + "°, "
-=======
-            if self.params.plot_statistics:
-                angles = np.array(
-                    collection.get_properties_by_img_name(img_name)[
-                        "nuc_shape_orientation_rad"
-                    ]
-                )
-                alpha_m, R, c = compute_polarity_index(
-                    angles, cue_direction=cue_direction, stats_mode="axial"
-                )
-                plot_title_nuc += "\n mean angle: " + str(np.round(alpha_m, 2)) + "°, "
->>>>>>> 3cf629bb
                 plot_title_nuc += "PI: " + str(np.round(R, 2)) + ","
                 plot_title_nuc += "\n polarity cue: " + str(np.round(c, 2)) + "°, "
                 plot_title_nuc += "c: " + str(np.round(c, 2)) + ", "
